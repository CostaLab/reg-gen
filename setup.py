import os
import sys
import io
import re
from shutil import copy
from pwd import getpwnam
from sys import platform, exit
from distutils import dir_util
from setuptools import setup, find_packages
from os import walk, chown, chmod, path, getenv, makedirs, remove
from optparse import OptionParser, BadOptionError, AmbiguousOptionError

if not sys.version_info[0] == 2:
    sys.exit("Sorry, Python 3 is not supported (yet)")

"""
Installs the RGT tool with standard setuptools options and additional
options specific for RGT.

Authors: Manuel Allhoff, Ivan G. Costa, Eduardo G. Gusmao, Joseph C.C. Kuo, Fabio Ticconi.

Installs the RGT tool with standard setuptools options and additional
options specific for RGT.
"""


def read(*names, **kwargs):
    with io.open(
            os.path.join(os.path.dirname(__file__), *names),
            encoding=kwargs.get("encoding", "utf8")
    ) as fp:
        return fp.read()


def find_version(*file_paths):
    version_file = read(*file_paths)
    version_match = re.search(r"^__version__ = ['\"]([^'\"]*)['\"]",
                              version_file, re.M)
    if version_match:
        return version_match.group(1)
    raise RuntimeError("Unable to find version string.")


current_version = find_version("rgt", "__version__.py")

###################################################################################################
# Unsupported Platforms
###################################################################################################

supported_platforms = ["linux", "linux2", "darwin"]
if platform not in supported_platforms:
    print("ERROR: This package currently supports only unix-based systems (Linux and MAC OS X).")
    exit(0)

###################################################################################################
# Parameters
###################################################################################################

"""
Tools Dictionary:
  * Insert in the dictionary bellow a key+tuple X: (Y,Z,W,K) representing:
    - X: A string representing the name the user should provide for this script in order to install the tool.
    - Y: A string representing the name of the program which the user should type in the terminal in order to execute the tool.
    - Z: A string representing the path to the main function that executes the program.
    - W: A list with the package requirements for that program.
    - K: A list with external binary files that will be copied by the setup installation function to the user's bin folder.
Tools Dictionary Standard:
  * All programs should start with "rgt-" followed by the program name.
  * The main function called within the script must be termed "main".
"""

# TODO: sometime in the future, we should use environment markers for platform-specific dependencies.
# We currently can't, because the change is recent and many people have older python versions.
# We don't like crashes at installation time..

common_deps = ["cython",
               "numpy>=1.4.0",
               "scipy>=0.7.0",
               "pysam>=0.8.2",
               "pyBigWig",
               "PyVCF"]

if platform.startswith("darwin"):
    bin_dir = "mac"
    libRGT = "librgt_mac.so"
else:
    bin_dir = "linux"
    libRGT = "librgt_linux.so"
    common_deps.append("ngslib")

tools_dictionary = {
<<<<<<< HEAD
    "core": (
        None,
        None,
        [],
        ["data/bin/" + bin_dir + "/bedToBigBed", "data/bin/" + bin_dir + "/bigBedToBed",
         "data/bin/" + bin_dir + "/wigToBigWig", "data/bin/" + bin_dir + "/bigWigMerge",
         "data/bin/" + bin_dir + "/bedGraphToBigWig"]
    ),
    "motifanalysis": (
        "rgt-motifanalysis",
        "rgt.motifanalysis.Main:main",
        ["Biopython>=1.64", "fisher>=0.1.4"],
        ["data/bin/" + bin_dir + "/bedToBigBed", "data/bin/" + bin_dir + "/bigBedToBed"]
    ),
    "hint": (
        "rgt-hint",
        "rgt.HINT.Main:main",
        ["scikit-learn>=0.14", "hmmlearn==0.2.0", "pyx==0.12.1"],
        []
    ),
    "THOR": (
        "rgt-THOR",
        "rgt.THOR.THOR:main",
        ["scikit-learn>=0.17.1", "hmmlearn==0.2.0", "matplotlib>=1.1.0", "mpmath", "HTSeq"],
        ["data/bin/" + bin_dir + "/wigToBigWig", "data/bin/" + bin_dir + "/bigWigMerge",
         "data/bin/" + bin_dir + "/bedGraphToBigWig"]
    ),
    "filterVCF": (
        "rgt-filterVCF",
        "rgt.filterVCF.filterVCF:main",
        [],
        []
    ),
    "viz": (
        "rgt-viz",
        "rgt.viz.Main:main",
        ["matplotlib>=1.1.0", "matplotlib_venn"],
        []
    ),
    "TDF": (
        "rgt-TDF",
        "rgt.tdf.Main:main",
        ["matplotlib>=1.1.0", "natsort"],
        []
    )
=======
"core": (
    None,
    None,
    [],
    ["data/bin/"+bin_dir+"/bedToBigBed", "data/bin/"+bin_dir+"/bigBedToBed",
     "data/bin/"+bin_dir+"/wigToBigWig", "data/bin/"+bin_dir+"/bigWigMerge",
     "data/bin/"+bin_dir+"/bedGraphToBigWig"]
),
"motifanalysis": (
    "rgt-motifanalysis",
    "rgt.motifanalysis.Main:main",
    ["Biopython>=1.64", "fisher>=0.1.4"],
    ["data/bin/"+bin_dir+"/bedToBigBed", "data/bin/"+bin_dir+"/bigBedToBed"]
),
"hint": (
    "rgt-hint",
    "rgt.HINT.Main:main",
    ["scikit-learn>=0.14", "hmmlearn", "pyx<=0.12.1"],
    []
),
"THOR": (
    "rgt-THOR",
    "rgt.THOR.THOR:main",
    ["scikit-learn>=0.17.1", "hmmlearn", "matplotlib>=1.1.0", "mpmath", "HTSeq"],
    ["data/bin/"+bin_dir+"/wigToBigWig", "data/bin/"+bin_dir+"/bigWigMerge", "data/bin/"+bin_dir+"/bedGraphToBigWig"]
),
"filterVCF": (
    "rgt-filterVCF",
    "rgt.filterVCF.filterVCF:main",
    [],
    []
),
"viz": (
    "rgt-viz",
    "rgt.viz.Main:main",
    ["matplotlib>=1.1.0", "matplotlib_venn"],
    []
),
"TDF": (
    "rgt-TDF",
    "rgt.tdf.Main:main",
    ["matplotlib>=1.1.0", "natsort"],
    []
)
>>>>>>> 53dd40ca
}


###################################################################################################
# Auxiliary Functions/Classes
###################################################################################################


# PassThroughOptionParser Class
class PassThroughOptionParser(OptionParser):
    """
    An unknown option pass-through implementation of OptionParser.
    When unknown arguments are encountered, bundle with largs and try again,
    until rargs is depleted.
    sys.exit(status) will still be called if a known argument is passed
    incorrectly (e.g. missing arguments or bad argument types, etc.)
    """

    def _process_args(self, largs, rargs, values):
        while rargs:
            try:
                OptionParser._process_args(self, largs, rargs, values)
            except (BadOptionError, AmbiguousOptionError), e:
                largs.append(e.opt_str)


# recursive_chown_chmod Function
def recursive_chown_chmod(path_to_walk, uid, gid, file_permission, path_permission):
    """
    Recursively applies chown from path.
    """
    for root_dir, directory_list, file_list in walk(path_to_walk):
        chown(root_dir, uid, gid)
        chmod(root_dir, path_permission)
        for f in file_list:
            current_complete_file = path.join(root_dir, f)
            chown(current_complete_file, uid, gid)
            chmod(current_complete_file, file_permission)


###################################################################################################
# Processing Input Arguments
###################################################################################################

# Parameters
rgt_data_base_name = "rgtdata"
usage_message = "python setup.py install [python options] [RGT options]"
version_message = "Regulatory Genomics Toolbox (RGT). Version: " + str(current_version)

# Initializing Option Parser
parser = PassThroughOptionParser(usage=usage_message, version=version_message)

# Parameter: RGT Data Location
param_rgt_data_location_name = "--rgt-data-path"
parser.add_option(param_rgt_data_location_name, type="string", metavar="STRING",
                  help="Path containing data used by RGT tool.",
                  dest="param_rgt_data_location", default=path.join(getenv('HOME'), rgt_data_base_name))

# Parameter: Tool
param_rgt_tool_name = "--rgt-tool"
parser.add_option(param_rgt_tool_name, type="string", metavar="STRING",
                  help=("The tool which will be installed. If this argument is not used, "
                        "then the complete package is installed. The current available options "
                        "are: " + ", ".join(tools_dictionary.keys()) + "; where 'core' means that "
                                                                       "only the RGT python library will be installed with no further command-line "
                                                                       "tools. You can also provide multiple tools in a list separated by comma."),
                  dest="param_rgt_tool", default=",".join(tools_dictionary.keys()))

# Processing Options
options, arguments = parser.parse_args()
if path.basename(options.param_rgt_data_location) != rgt_data_base_name:
    options.param_rgt_data_location = path.join(options.param_rgt_data_location, rgt_data_base_name)
if options.param_rgt_data_location[0] == "~":
    options.param_rgt_data_location = path.join(getenv('HOME'), options.param_rgt_data_location[2:])
options.param_rgt_tool = options.param_rgt_tool.split(",")

# Manually Removing Additional Options from sys.argv
new_sys_argv = []
for e in sys.argv:
    if param_rgt_data_location_name == e[:len(param_rgt_data_location_name)]:
        continue
    elif param_rgt_tool_name == e[:len(param_rgt_tool_name)]:
        continue
    new_sys_argv.append(e)

sys.argv = new_sys_argv

# Defining entry points
current_entry_points = {"console_scripts": []}
for tool_option in options.param_rgt_tool:
    if tool_option != "core":
        current_entry_points["console_scripts"].append(" = ".join(tools_dictionary[tool_option][:2]))

# Defining install requirements
current_install_requires = common_deps
for tool_option in options.param_rgt_tool:
    current_install_requires += tools_dictionary[tool_option][2]

###################################################################################################
# Creating Data Path
###################################################################################################

# Creating Data Path
if not path.exists(options.param_rgt_data_location):
    makedirs(options.param_rgt_data_location)

# Creating data.config
data_config_file_name = path.join(options.param_rgt_data_location, "data.config")
# if not os.path.isfile(data_config_file_name):
data_config_file = open(data_config_file_name, "w")
data_config_file.write("# Configuration file loaded at rgt startup. CAREFUL: any changes shall be overwritten\n"
                       "# whenever rgt is (re)installed. Use data.config.user for permanent changes.\n\n")

genome = "mm9"
genome_dir = path.join(options.param_rgt_data_location, genome)
data_config_file.write("[" + genome + "]\n")
data_config_file.write("genome: " + path.join(genome_dir, "genome_mm9.fa\n"))
data_config_file.write("chromosome_sizes: " + path.join(genome_dir, "chrom.sizes.mm9\n"))
data_config_file.write("genes_Gencode: " + path.join(genome_dir, "genes_Gencode_mm9.bed\n"))
data_config_file.write("genes_RefSeq: " + path.join(genome_dir, "genes_RefSeq_mm9.bed\n"))
data_config_file.write("annotation: " + path.join(genome_dir, "gencode.vM1.annotation.gtf\n"))
data_config_file.write("gene_alias: " + path.join(genome_dir, "alias_mouse.txt\n\n"))
data_config_file.write("repeat_maskers: " + path.join(genome_dir, "repeat_maskers\n\n"))
genome = "mm10"
genome_dir = path.join(options.param_rgt_data_location, genome)
data_config_file.write("[" + genome + "]\n")
data_config_file.write("genome: " + path.join(genome_dir, "genome_mm10.fa\n"))
data_config_file.write("chromosome_sizes: " + path.join(genome_dir, "chrom.sizes.mm10\n"))
data_config_file.write("genes_Gencode: " + path.join(genome_dir, "genes_Gencode_mm10.bed\n"))
data_config_file.write("genes_RefSeq: " + path.join(genome_dir, "genes_RefSeq_mm10.bed\n"))
data_config_file.write("annotation: " + path.join(genome_dir, "gencode.vM11.annotation.gtf\n"))
data_config_file.write("gene_alias: " + path.join(genome_dir, "alias_mouse.txt\n\n"))
genome = "hg19"
genome_dir = path.join(options.param_rgt_data_location, genome)
data_config_file.write("[" + genome + "]\n")
data_config_file.write("genome: " + path.join(genome_dir, "genome_hg19.fa\n"))
data_config_file.write("chromosome_sizes: " + path.join(genome_dir, "chrom.sizes.hg19\n"))
data_config_file.write("genes_Gencode: " + path.join(genome_dir, "genes_Gencode_hg19.bed\n"))
data_config_file.write("genes_RefSeq: " + path.join(genome_dir, "genes_RefSeq_hg19.bed\n"))
data_config_file.write("annotation: " + path.join(genome_dir, "gencode.v19.annotation.gtf\n"))
data_config_file.write("gene_alias: " + path.join(genome_dir, "alias_human.txt\n\n"))
data_config_file.write("repeat_maskers: " + path.join(genome_dir, "repeat_maskers\n\n"))
genome = "hg38"
genome_dir = path.join(options.param_rgt_data_location, genome)
data_config_file.write("[" + genome + "]\n")
data_config_file.write("genome: " + path.join(genome_dir, "genome_hg38.fa\n"))
data_config_file.write("chromosome_sizes: " + path.join(genome_dir, "chrom.sizes.hg38\n"))
data_config_file.write("genes_Gencode: " + path.join(genome_dir, "genes_Gencode_hg38.bed\n"))
data_config_file.write("genes_RefSeq: " + path.join(genome_dir, "genes_RefSeq_hg38.bed\n"))
data_config_file.write("annotation: " + path.join(genome_dir, "gencode.v24.annotation.gtf\n"))
data_config_file.write("gene_alias: " + path.join(genome_dir, "alias_human.txt\n\n"))
data_config_file.write("repeat_maskers: " + path.join(genome_dir, "repeat_maskers\n\n"))
genome = "zv9"
genome_dir = path.join(options.param_rgt_data_location, genome)
data_config_file.write("[" + genome + "]\n")
data_config_file.write("genome: " + path.join(genome_dir, "genome_zv9_ensembl_release_79.fa\n"))
data_config_file.write("chromosome_sizes: " + path.join(genome_dir, "chrom.sizes.zv9\n"))
data_config_file.write("gene_regions: " + path.join(genome_dir, "genes_zv9.bed\n"))
data_config_file.write("annotation: " + path.join(genome_dir, "Danio_rerio.Zv9.79.gtf\n"))
data_config_file.write("gene_alias: " + path.join(genome_dir, "alias_zebrafish.txt\n\n"))
genome = "zv10"
genome_dir = path.join(options.param_rgt_data_location, genome)
data_config_file.write("[" + genome + "]\n")
data_config_file.write("genome: " + path.join(genome_dir, "genome_zv10_ensembl_release_84.fa\n"))
data_config_file.write("chromosome_sizes: " + path.join(genome_dir, "chrom.sizes.zv10\n"))
data_config_file.write("gene_regions: " + path.join(genome_dir, "genes_zv10.bed\n"))
data_config_file.write("annotation: " + path.join(genome_dir, "Danio_rerio.GRCz10.84.gtf\n"))
data_config_file.write("gene_alias: " + path.join(genome_dir, "alias_zebrafish.txt\n\n"))

data_config_file.write("[MotifData]\n")
data_config_file.write("pwm_dataset: motifs\n")
data_config_file.write("logo_dataset: logos\n")
data_config_file.write("repositories: jaspar_vertebrates,uniprobe_primary\n\n")
data_config_file.write("[HmmData]\n")
data_config_file.write("default_hmm_dnase: fp_hmms/dnase.hmm\n")
data_config_file.write("default_hmm_dnase_bc: fp_hmms/dnase_bc.hmm\n")
data_config_file.write("default_hmm_atac: fp_hmms/atac.hmm\n")
data_config_file.write("default_hmm_atac_bc: fp_hmms/atac.pkl\n")
data_config_file.write("default_hmm_histone: fp_hmms/histone.hmm\n")
data_config_file.write("default_hmm_dnase_histone: fp_hmms/dnase_histone.hmm\n")
data_config_file.write("default_hmm_dnase_histone_bc: fp_hmms/dnase_histone_bc.hmm\n")
data_config_file.write("default_hmm_atac_histone: fp_hmms/atac_histone.hmm\n")
data_config_file.write("default_hmm_atac_histone_bc: fp_hmms/atac_histone_bc.hmm\n")
data_config_file.write("default_bias_table_F_SH: fp_hmms/single_hit_bias_table_F.txt\n")
data_config_file.write("default_bias_table_R_SH: fp_hmms/single_hit_bias_table_R.txt\n")
data_config_file.write("default_bias_table_F_DH: fp_hmms/double_hit_bias_table_F.txt\n")
data_config_file.write("default_bias_table_R_DH: fp_hmms/double_hit_bias_table_R.txt\n")
data_config_file.write("default_bias_table_F_ATAC: fp_hmms/atac_bias_table_F.txt\n")
data_config_file.write("default_bias_table_R_ATAC: fp_hmms/atac_bias_table_R.txt\n\n")
data_config_file.write("[Library]\n")
data_config_file.write(
    "path_triplexator: " + path.join(options.param_rgt_data_location, "lib/libtriplexator.so") + "\n")
data_config_file.write("path_c_rgt: " + path.join(options.param_rgt_data_location, "lib/" + libRGT) + "\n")

data_config_file.close()

# Creating data.config.user, but only if not already present
user_config_file_name = path.join(options.param_rgt_data_location, "data.config.user")
if not os.path.isfile(user_config_file_name):
    user_config_file = open(user_config_file_name, "w")

    user_config_file.write("# Here you can overwrite any property set in the data.config file. It shall not be\n"
                           "# be overwritten in any case, so if you are experiencing problems rename or remove this\n"
                           "# file. See data.config for how the file should be formatted.\n\n")
    genome = "self_defined"
    genome_dir = path.join(options.param_rgt_data_location, genome)
    user_config_file.write("# Template to add a genomic section.\n")
    user_config_file.write("#[" + genome + "]\n")
    user_config_file.write("#genome: undefined\n")
    user_config_file.write("#chromosome_sizes: undefined\n")
    user_config_file.write("#gene_regions: undefined\n")
    user_config_file.write("#annotation: undefined\n")
    user_config_file.write("#gene_alias: undefined\n\n")

# Creating data.config.path
script_dir = path.dirname(path.abspath(__file__))
data_config_path_file_name = path.join(script_dir, "rgt", "data.config.path")
data_config_path_file = open(data_config_path_file_name, "w")
data_config_path_file.write(data_config_file_name)
data_config_path_file.close()

# Copying data from package folder to installation folder
"""
Copy Files Dictionary:
  * Insert in the dictionary below a key + list in the format X:[Y1,Y2,...Yn], representing:
    - X: A path in the data folder structure.
    - Y1,Y2,...Yn: files/folders inside the path X to be copied.
"""
copy_files_dictionary = {
    ".": ["setupGenomicData.py", "setupLogoData.py"],
    "lib": ["libtriplexator.so", libRGT],
    "hg19": ["genes_Gencode_hg19.bed", "chrom.sizes.hg19", "alias_human.txt", "genes_RefSeq_hg19.bed"],
    "hg38": ["genes_Gencode_hg38.bed", "chrom.sizes.hg38", "alias_human.txt", "genes_RefSeq_hg38.bed"],
    "mm9": ["genes_Gencode_mm9.bed", "chrom.sizes.mm9", "alias_mouse.txt", "genes_RefSeq_mm9.bed"],
    "mm10": ["genes_Gencode_mm10.bed", "chrom.sizes.mm10", "alias_mouse.txt", "genes_RefSeq_mm10.bed"],
    "zv9": ["genes_zv9.bed", "chrom.sizes.zv9", "alias_zebrafish.txt"],
    "zv10": ["genes_zv10.bed", "chrom.sizes.zv10", "alias_zebrafish.txt"],
    "fp_hmms": ["dnase.hmm", "dnase_bc.hmm", "histone.hmm", "dnase_histone.hmm", "dnase_histone_bc.hmm",
                "single_hit_bias_table_F.txt", "single_hit_bias_table_R.txt", "atac.pkl", "atac.hmm", "atac_bc.hmm",
                "atac_bias_table_F.txt", "atac_bias_table_R.txt", "atac_histone.hmm", "atac_histone_bc.hmm",
                "double_hit_bias_table_F.txt", "double_hit_bias_table_R.txt", "H3K4me3_proximal.hmm"],
    "motifs": ["jaspar_vertebrates", "uniprobe_primary", "uniprobe_secondary", "hocomoco", "hocomoco.fpr",
               "jaspar_vertebrates.fpr", "uniprobe_primary.fpr", "uniprobe_secondary.fpr"],
    "fig": ["rgt_logo.gif", "style.css", "default_motif_logo.png", "jquery-1.11.1.js", "jquery.tablesorter.min.js",
            "tdf_logo.png", "viz_logo.png"],
}
for copy_folder in copy_files_dictionary.keys():
    copy_dest_path = path.join(options.param_rgt_data_location, copy_folder)
    if not path.exists(copy_dest_path): makedirs(copy_dest_path)
    for copy_file in copy_files_dictionary[copy_folder]:
        copy_source_file = path.join(script_dir, "data", copy_folder, copy_file)
        copy_dest_file = path.join(copy_dest_path, copy_file)
        if os.path.isfile(copy_source_file):
            copy(copy_source_file, copy_dest_file)
        else:
            dir_util.copy_tree(copy_source_file, copy_dest_file)

            # if not path.exists(copy_dest_file):
            # try: dir_util.copy_tree(copy_source_file, copy_dest_file)
            # except OSError as exc:
            #     if exc.errno == ENOTDIR:
            #         copy(copy_source_file, copy_dest_file)
            #     else:
            #         raise

###################################################################################################
# Setup Function
###################################################################################################

# Parameters
short_description = "Toolkit to perform regulatory genomics data analysis"
classifiers_list = ["Topic :: Scientific/Engineering :: Bio-Informatics",
                    "Topic :: Scientific/Engineering :: Artificial Intelligence"]
keywords_list = ["ChIP-seq", "DNase-seq", "Peak Calling", "Motif Discovery", "Motif Enrichment", "HMM"]
author_list = ["Eduardo G. Gusmao", "Manuel Allhoff", "Joseph Chao-Chung Kuo", "Fabio Ticconi", "Ivan G. Costa"]
corresponding_mail = "software@costalab.org"
license_type = "GPL"
package_data_dictionary = {"rgt": [path.basename(data_config_path_file_name)]}

# External scripts
external_scripts = []
for tool_option in options.param_rgt_tool:
    for e in tools_dictionary[tool_option][3]:
        external_scripts.append(e)

# Fetching Additional Structural Files
readme_file_name = path.join(path.dirname(path.abspath(__file__)), "README.rst")

# Fetching Long Description
readme_file = open(readme_file_name, "r")
long_description = readme_file.read()
readme_file.close()

# Setup Function

setup(name="RGT",
      version=current_version,
      description=short_description,
      long_description=long_description,
      classifiers=classifiers_list,
      keywords=", ".join(keywords_list),
      author=", ".join(author_list),
      author_email=corresponding_mail,
      license=license_type,
      packages=find_packages(),
      package_data=package_data_dictionary,
      entry_points=current_entry_points,
      install_requires=current_install_requires,
      scripts=external_scripts,
      url="http://www.regulatory-genomics.org",
      download_url="https://github.com/CostaLab/reg-gen/archive/{0}.zip".format(current_version),
      platforms=supported_platforms)

###################################################################################################
# Termination
###################################################################################################

# Removing data.config.path
remove(data_config_path_file_name)

# Modifying Permissions when Running Superuser/Admin
# $SUDO_USER exists only if you are sudo, and returns the original user name
current_user = getenv("SUDO_USER")
default_file_permission = 0644
default_path_permission = 0755

if current_user:
    current_user_uid = getpwnam(current_user).pw_uid
    current_user_gid = getpwnam(current_user).pw_gid
    recursive_chown_chmod(options.param_rgt_data_location, current_user_uid, current_user_gid, default_file_permission,
                          default_path_permission)<|MERGE_RESOLUTION|>--- conflicted
+++ resolved
@@ -26,8 +26,8 @@
 
 def read(*names, **kwargs):
     with io.open(
-            os.path.join(os.path.dirname(__file__), *names),
-            encoding=kwargs.get("encoding", "utf8")
+        os.path.join(os.path.dirname(__file__), *names),
+        encoding=kwargs.get("encoding", "utf8")
     ) as fp:
         return fp.read()
 
@@ -89,7 +89,6 @@
     common_deps.append("ngslib")
 
 tools_dictionary = {
-<<<<<<< HEAD
     "core": (
         None,
         None,
@@ -107,13 +106,13 @@
     "hint": (
         "rgt-hint",
         "rgt.HINT.Main:main",
-        ["scikit-learn>=0.14", "hmmlearn==0.2.0", "pyx==0.12.1"],
+        ["scikit-learn>=0.14", "hmmlearn", "pyx==0.12.1"],
         []
     ),
     "THOR": (
         "rgt-THOR",
         "rgt.THOR.THOR:main",
-        ["scikit-learn>=0.17.1", "hmmlearn==0.2.0", "matplotlib>=1.1.0", "mpmath", "HTSeq"],
+        ["scikit-learn>=0.17.1", "hmmlearn", "matplotlib>=1.1.0", "mpmath", "HTSeq"],
         ["data/bin/" + bin_dir + "/wigToBigWig", "data/bin/" + bin_dir + "/bigWigMerge",
          "data/bin/" + bin_dir + "/bedGraphToBigWig"]
     ),
@@ -135,52 +134,6 @@
         ["matplotlib>=1.1.0", "natsort"],
         []
     )
-=======
-"core": (
-    None,
-    None,
-    [],
-    ["data/bin/"+bin_dir+"/bedToBigBed", "data/bin/"+bin_dir+"/bigBedToBed",
-     "data/bin/"+bin_dir+"/wigToBigWig", "data/bin/"+bin_dir+"/bigWigMerge",
-     "data/bin/"+bin_dir+"/bedGraphToBigWig"]
-),
-"motifanalysis": (
-    "rgt-motifanalysis",
-    "rgt.motifanalysis.Main:main",
-    ["Biopython>=1.64", "fisher>=0.1.4"],
-    ["data/bin/"+bin_dir+"/bedToBigBed", "data/bin/"+bin_dir+"/bigBedToBed"]
-),
-"hint": (
-    "rgt-hint",
-    "rgt.HINT.Main:main",
-    ["scikit-learn>=0.14", "hmmlearn", "pyx<=0.12.1"],
-    []
-),
-"THOR": (
-    "rgt-THOR",
-    "rgt.THOR.THOR:main",
-    ["scikit-learn>=0.17.1", "hmmlearn", "matplotlib>=1.1.0", "mpmath", "HTSeq"],
-    ["data/bin/"+bin_dir+"/wigToBigWig", "data/bin/"+bin_dir+"/bigWigMerge", "data/bin/"+bin_dir+"/bedGraphToBigWig"]
-),
-"filterVCF": (
-    "rgt-filterVCF",
-    "rgt.filterVCF.filterVCF:main",
-    [],
-    []
-),
-"viz": (
-    "rgt-viz",
-    "rgt.viz.Main:main",
-    ["matplotlib>=1.1.0", "matplotlib_venn"],
-    []
-),
-"TDF": (
-    "rgt-TDF",
-    "rgt.tdf.Main:main",
-    ["matplotlib>=1.1.0", "natsort"],
-    []
-)
->>>>>>> 53dd40ca
 }
 
 
@@ -245,8 +198,8 @@
                   help=("The tool which will be installed. If this argument is not used, "
                         "then the complete package is installed. The current available options "
                         "are: " + ", ".join(tools_dictionary.keys()) + "; where 'core' means that "
-                                                                       "only the RGT python library will be installed with no further command-line "
-                                                                       "tools. You can also provide multiple tools in a list separated by comma."),
+                        "only the RGT python library will be installed with no further command-line "
+                        "tools. You can also provide multiple tools in a list separated by comma."),
                   dest="param_rgt_tool", default=",".join(tools_dictionary.keys()))
 
 # Processing Options
@@ -371,8 +324,7 @@
 data_config_file.write("default_bias_table_F_ATAC: fp_hmms/atac_bias_table_F.txt\n")
 data_config_file.write("default_bias_table_R_ATAC: fp_hmms/atac_bias_table_R.txt\n\n")
 data_config_file.write("[Library]\n")
-data_config_file.write(
-    "path_triplexator: " + path.join(options.param_rgt_data_location, "lib/libtriplexator.so") + "\n")
+data_config_file.write("path_triplexator: " + path.join(options.param_rgt_data_location, "lib/libtriplexator.so") + "\n")
 data_config_file.write("path_c_rgt: " + path.join(options.param_rgt_data_location, "lib/" + libRGT) + "\n")
 
 data_config_file.close()
