--- conflicted
+++ resolved
@@ -77,11 +77,7 @@
 "core": (
     None,
     None,
-<<<<<<< HEAD
-    ["numpy>=1.4.0", "scipy>=0.7.0", "pysam>=0.7.5","pyBigWig"],
-=======
     ["ngslib;platform_system==Linux", "cython", "numpy>=1.4.0", "scipy>=0.7.0", "pysam>=0.7.5"],
->>>>>>> 179ec524
     ["data/bin/"+bin_dir+"/bedToBigBed","data/bin/"+bin_dir+"/bigBedToBed",
      "data/bin/"+bin_dir+"/wigToBigWig","data/bin/"+bin_dir+"/bigWigMerge",
      "data/bin/"+bin_dir+"/bedGraphToBigWig","data/bin/"+bin_dir+"/bigWigSummary"]
@@ -114,13 +110,8 @@
 "viz": (
     "rgt-viz",
     "rgt.viz.Main:main",
-<<<<<<< HEAD
-    ["numpy>=1.4.0","scipy>=0.7.0","matplotlib>=1.1.0", "pysam>=0.7.5","matplotlib_venn"],
+    ["cython", "numpy>=1.4.0", "scipy>=0.7.0", "matplotlib>=1.1.0", "pysam>=0.7.5", "matplotlib_venn", "pyBigWig"],
     []
-=======
-    ["cython", "numpy>=1.4.0", "scipy>=0.7.0", "matplotlib>=1.1.0", "pysam>=0.7.5", "matplotlib_venn", "pyBigWig"],
-    ["data/bin/"+bin_dir+"/bigWigSummary"]
->>>>>>> 179ec524
 ),
 "TDF": (
     "rgt-TDF",
