# Python Libraries
from __future__ import print_function
import os
import numpy
import os
# Local Libraries

# Distal Libraries
from ..GenomicRegionSet import *
from ..Util import OverlapType
from .BindingSiteSet import BindingSite, BindingSiteSet

class RNADNABinding:
    """Describe a binding event of RNA and DNA to form a triplex 
    
    Attributes:
        self.rna        A BindingSite object which includes RNA name, \
                        region (start position and end position), \
                        score, error and its Sequence
        self.dna        A BindingSite object which includes DNA name, \
                        region (start position and end position), \
                        score, error and its Sequence
        self.score      The score from comparing RNA region and DNA region 
        self.err_rate   The ration of error base pair between RNA and DNA
        self.err        *************
        self.motif      The motif of triplex formation:
                        R - the purine motif that permit guanines (G) and adenines (A)
                        Y - the pyrimidine motif that permit cytosines (C) and thymines (T)
                        M - the mixed motif, purine-pyrimdine, that permit guanines (G) and thymines (T)
                        P - parallel binding, i.e. motifs facilitating Hoogsten bonds; 
                            this covers the pyrimidine motif and the purine-pyrimidine motif in parallel configuration
                        A - anti-parallel binding, i.e. motifs facilitating reverse Hoogsten bonds; 
                            this covers the purine motif and the purine-pyrimidine motif in anti-parallel configuration
        self.strand     The strand of DNA
        self.orient     The orientation of RNA regarding to DNA
        self.guan_rate  *************
        self.rna_seq    A string of RNA extended by gaps to match the position of DNA
        self.dna_seq    A string of DNA extended by gaps to match the position of RNA
        self.match      A string with '|' for perfect match, '*' for mismatch
    
    """

    __slots__ = ['rna', 'dna', 'motif', 'orient', 'score', 'err_rate', 'err', 'guan_rate', 
                 'match' ]

    def __init__(self, rna, dna, score, err_rate, err, guan_rate, match=None):
        """Initiation"""
        self.rna = rna  # BindingSite
        self.dna = dna  # GenomicRegion
        self.motif = rna.motif
        self.strand = dna.orientation
        self.orient = rna.orientation
        self.score = score
        self.err_rate = err_rate
        self.err = err
        self.guan_rate = guan_rate
        self.match = match
    
    def __str__(self):
        return "\t".join( [ self.rna.chrom, str(self.rna.initial), str(self.rna.final), self.dna.toString(), "0", 
                            str(len(self.dna)), self.score, self.err_rate, self.err, self.motif,
                            self.strand, self.orient, self.guan_rate ] )

    def __eq__(self, other):
        return (self.dna, self.rna) == (other.dna, other.rna)

    def motif_statistics(self):
        if not self.match: return None
        else:
            res = {"Mix_Antiparallel": {"G": 0, "T": 0},
                   "Mix_Parallel": {"G": 0, "T": 0},
                   "Purine_Antiparallel": {"A": 0, "G": 0},
                   "Pyrimidine_Parallel": {"C": 0, "T": 0}}

            if self.strand == "+":
                rna = self.match[0].split()[1]
                linking = self.match[1].strip()
                # dnap = self.match[2].split()[1]
                # dnan = self.match[3].split()[1]
            elif self.strand == "-":
                rna = self.match[3].split()[1]
                linking = self.match[2].strip()
                # dnap = self.match[0].split()[1]
                # dnan = self.match[1].split()[1]

            if self.motif == "M":
                motif = "Mix"
            elif self.motif == "R":
                motif = "Purine"
            elif self.motif == "Y":
                motif = "Pyrimidine"

            if self.orient == "P":
                orient = "Parallel"
            elif self.orient == "A":
                orient = "Antiparallel"
            #########################################333
            # Overall counts

            for i, bp in enumerate(linking):
                if bp == "|":
                    if rna[i].upper() == "A":
                        res[motif + "_" + orient]["A"] += 1
                    elif rna[i].upper() == "G":
                        res[motif + "_" + orient]["G"] += 1
                    elif rna[i].upper() == "T":
                        res[motif + "_" + orient]["T"] += 1
                    elif rna[i].upper() == "C":
                        res[motif + "_" + orient]["C"] += 1
            return res


class RNADNABindingSet:
    """A framework to map DNA binding sites to corresponding RNA binding sites 
    
    Attributes:
        self.rna    A BindingSequence-ID   
        [1] TFO start   
        [2] TFO end 
        [3] Duplex-ID   
        [4] TTS start   
        [5] TTS end 
        [6] Score   
        [7] Error-rate  
        [8] Errors  
        [9] Motif   
        [10] Strand  
        [11] Orientation 
        [12] Guanine-rate
    
    """
    __slots__ = ['name', 'sequences', 'sorted_dna', 'sorted_rna' ]

    def __init__(self, name):
        """Initialize"""
        self.name = name       # RNA name
        self.sequences = []    # A list to contain all RNA/DNA interactions and extra information 
        self.sorted_dna = False
        self.sorted_rna = False
 

    def __len__(self):
        """Return the number of interactions between DNA and RNA """
        return len(self.sequences)

    def __iter__(self):
        return iter(self.sequences)

    def __getitem__(self, key):
        return self.sequences[key]

    def add(self, rnadnabinding):
        """Add one pair of BindingSite on RNA and GenomicRegion on DNA"""
        self.sequences.append(rnadnabinding)
        
    def get_rbs(self, sort=False, orientation=None):
        """Return a BindingSiteSet which contains all RNA binding sites"""
        rna_set = BindingSiteSet(name=self.name)
        for rd in self.sequences:
            if not orientation:
                rna_set.add(rd.rna)
            elif orientation == rd.orient:
                rna_set.add(rd.rna)
            else: pass

        if sort: rna_set.sort()
        return rna_set

    def get_dbs(self, sort=False, orientation=None, rm_duplicate=False, dbd_tag=False):
        """Return GenomicRegionSet which contains all DNA binding sites"""
        dna_set = GenomicRegionSet(name="DNA_binding_sites")
        if len(self) == 0: return dna_set
        for rd in self.sequences:
            if dbd_tag:
                dbs = GenomicRegion(chrom=rd.dna.chrom, initial=rd.dna.initial, final=rd.dna.final,
                                    name=rd.rna.str_rna(), orientation=rd.dna.orientation, 
                                    data=rd.score)
            else:
                dbs = GenomicRegion(chrom=rd.dna.chrom, initial=rd.dna.initial, final=rd.dna.final,
                                    name=rd.dna.name, orientation=rd.dna.orientation, 
                                    data=rd.score)

            if not orientation:
                dna_set.add(dbs)
            else:
                if orientation == rd.orient:
                    dna_set.add(dbs)
                else: pass
        if sort: dna_set.sort()
        if rm_duplicate: dna_set.remove_duplicates()
        return dna_set

    def sort_rbs(self):
        """Sort the dictionary by RNA"""
        self.sequences = sorted(self.sequences, key=lambda x: x.rna, cmp=GenomicRegion.__cmp__)
        self.sorted_rna = True
        
    def sort_dbs(self):
        """Sort the dictionary by DNA"""
        self.sequences = sorted(self.sequences, key=lambda x: x.dna, cmp=GenomicRegion.__cmp__)
        self.sorted_dna = True
    
    def sort_dbs_by_regions(self, regionset):
        """Sort the DBS by given GenomicRegionSet"""
        dbss = self.get_dbs(sort=True)

        result = {}

        if not regionset.sorted: regionset.sort()
        
        iter_dbs = iter(dbss)
        dbs = iter_dbs.next()

        last_j = len(regionset)-1
        j = 0
        cont_loop = True
        pre_inter = 0
        cont_overlap = False

        while cont_loop:
            # When the regions overlap
            if dbs.overlap(regionset[j]):
                result[regionset[j].toString()].add(dbs)

                if cont_overlap == False: pre_inter = j
                if j == last_j: 
                    try: dbs = iter_dbs.next()
                    except: cont_loop = False 
                else: 
                    j = j + 1
                    result[regionset[j].toString()] = GenomicRegionSet("RBS_"+regionset[j].toString())
                cont_overlap = True
            
            elif dbs < regionset[j]:
                try: 
                    dbs = iter_dbs.next()
                    j = pre_inter
                    cont_overlap = False
                except: cont_loop = False 
            
            elif dbs > regionset[j]:
                if j == last_j:
                    cont_loop = False
                else:
                    j = j + 1
                    result[regionset[j].toString()] = GenomicRegionSet("RBS_"+regionset[j].toString())
                    cont_overlap = False
        return result

    def sort_rbs_by_regions(self, regionset, merge_rbs=True):
        """Sort the DBS by given GenomicRegionSet"""
        
        result = OrderedDict()

        #txp_copy = copy.deepcopy(self)
        #txp_copy.sort_dbs()
        self.sort_dbs()

        if not regionset.sorted: regionset.sort()

        for region in regionset:
            result[region.toString()] = BindingSiteSet("binding site:"+region.toString())
        
        if len(self) == 0: 
            return result
        #iter_rd = iter(txp_copy)
        iter_rd = iter(self)
        rd = iter_rd.next()

        last_j = len(regionset)-1
        j = 0
        cont_loop = True
        pre_inter = 0
        cont_overlap = False

        while cont_loop:
            # When the regions overlap
            if rd.dna.overlap(regionset[j]):
                result[regionset[j].toString()].add(rd.rna)

                if cont_overlap == False: pre_inter = j
                if j == last_j: 
                    try: rd = iter_rd.next()
                    except: cont_loop = False 
                else: 
                    j = j + 1
                    
                cont_overlap = True
            
            elif rd.dna < regionset[j]:
                try: 
                    rd = iter_rd.next()
                    j = pre_inter
                    cont_overlap = False
                except: cont_loop = False 
            
            elif rd.dna > regionset[j]:
                if j == last_j:
                    cont_loop = False
                else:
                    j = j + 1
                    cont_overlap = False
         

        return result


    def sort_rd_by_regions(self, regionset):
        """Sort RNADNA binding information by a given GenomicRegionSet"""
        """Sort the DBS by given GenomicRegionSet"""

        result = OrderedDict()

        #txp_copy = copy.deepcopy(self)
        #txp_copy.sort_dbs()
        self.sort_dbs()

        if not regionset.sorted: regionset.sort()

        for region in regionset:
            result[region.toString()] = RNADNABindingSet("RNADNA_interaction:"+region.toString())

        if len(self) == 0: 
            return result
        #iter_rd = iter(txp_copy)
        iter_rd = iter(self)
        
        rd = iter_rd.next()

        last_j = len(regionset)-1
        j = 0
        cont_loop = True
        pre_inter = 0
        cont_overlap = False
        

        while cont_loop:
            # When the regions overlap
            if rd.dna.overlap(regionset[j]):
                result[regionset[j].toString()].add(rd)

                if cont_overlap == False: pre_inter = j
                if j == last_j: 
                    try: rd = iter_rd.next()
                    except: cont_loop = False 
                else: 
                    j = j + 1
                cont_overlap = True
            
            elif rd.dna < regionset[j]:
                try: 
                    rd = iter_rd.next()
                    j = pre_inter
                    cont_overlap = False
                except: cont_loop = False 
            
            elif rd.dna > regionset[j]:
                if j == last_j:
                    cont_loop = False
                else:
                    j = j + 1
                    cont_overlap = False
        return result

    def sort_rd_by_rbs(self, rbss):
        """Sort RNADNA binding information by a given BindingSiteSet"""
        
        result = OrderedDict()

        #txp_copy = copy.deepcopy(self)
        #txp_copy.sort_rbs()

        
        self.sort_rbs()

        if not rbss.sorted: rbss.sort()

        #iter_rd = iter(txp_copy)
        iter_rd = iter(self)
        rd = iter_rd.next()

        last_j = len(rbss)-1
        j = 0
        cont_loop = True
        pre_inter = 0
        cont_overlap = False

        while cont_loop:
            # When the regions overlap
            if rd.rna.overlap(rbss[j]):
                result[rbss[j].str_rna()].add(rd)

                if cont_overlap == False: pre_inter = j
                if j == last_j: 
                    try: rd = iter_rd.next()
                    except: cont_loop = False 
                else: 
                    j = j + 1
                    result[rbss[j].str_rna()] = RNADNABindingSet("RNADNA_interaction:"+rbss[j].str_rna())
                cont_overlap = True
            
            elif rd.dna < rbss[j]:
                try: 
                    rd = iter_rd.next()
                    j = pre_inter
                    cont_overlap = False
                except: cont_loop = False 
            
            elif rd.dna > rbss[j]:
                if j == last_j:
                    cont_loop = False
                else:
                    j = j + 1
                    result[rbss[j].str_rna()] = RNADNABindingSet("RNADNA_interaction:"+rbss[j].str_rna())
                    cont_overlap = False
        return result


    def merge_rbs(self, rbss=None, rm_duplicate=False, asgene_organism=None, region_set=None, 
                  name_replace=None, cutoff=0):
        """Merge the RNA binding regions which have overlap to each other and 
           combine their corresponding DNA binding regions.
        
        extend -> Define the extending length in basepair of each RNA binding regions
        perfect_match -> Merge only the exactly same RNA binding regions
        """
        # A dict: RBS as key, and GenomicRegionSet as its value
        self.merged_dict = OrderedDict()
        # reg = copy.deepcopy(region_set)
        # res = copy.deepcopy(name_replace)
        # reg = region_set
        # res = name_replace

        if not rbss:
            # Merge RBS
            rna_merged = self.get_rbs()
            rna_merged.merge()
        else:
            rna_merged = rbss

        for r in rna_merged:
            self.merged_dict[r] = GenomicRegionSet(r.toString())

        rbsm = iter(rna_merged)
        try: r = rbsm.next()
        except: return
                
        if self.sorted_rna: pass
        else: self.sort_rbs()

        con = iter(self)
        try: rd = con.next()
        except: return

        con_loop = True
        while con_loop:
            #print(".", end="")
            if r.overlap(rd.rna):
                self.merged_dict[r].add(rd.dna)
                try: rd = con.next()
                except: 
                    try:
                        r = rbsm.next()
                        # self.merged_dict[r] = GenomicRegionSet(r.toString())
                    except:
                        if rm_duplicate: self.merged_dict[r].remove_duplicates()
                        con_loop = False
            elif rd.rna < r:
                try: rd = con.next()
                except: 
                    try:
                        r = rbsm.next()
                        # self.merged_dict[r] = GenomicRegionSet(r.toString())
                    except: 
                        if rm_duplicate: self.merged_dict[r].remove_duplicates()
                        con_loop = False
            elif rd.rna > r:
                if rm_duplicate: self.merged_dict[r].remove_duplicates()
                    #print(self.merged_dict[r].sequences[0].name)
                try:
                    r = rbsm.next()
                    # self.merged_dict[r] = GenomicRegionSet(r.toString())
                except: 
                    try: rd = con.next()
                    except: con_loop = False

        if region_set:
            for r in self.merged_dict:
                s = region_set.intersect(self.merged_dict[r],
                                         mode=OverlapType.ORIGINAL,
                                         rm_duplicates=rm_duplicate)
                self.merged_dict[r] = s

        if not region_set and rm_duplicate:
            for r in self.merged_dict:
                self.merged_dict[r].remove_duplicates()

        if cutoff:
            for r in self.merged_dict:
                if len(self.merged_dict[r]) < cutoff:
                    n = self.merged_dict.pop(r, None)
        if name_replace:
            for r in self.merged_dict:
                self.merged_dict[r].replace_region_name(regions=name_replace)
        #self.merged_dict = new_dict
        elif asgene_organism:
            for r in self.merged_dict:
                self.merged_dict[r] = self.merged_dict[r].gene_association(organism=asgene_organism)
                # try: self.merged_dict[r] = self.merged_dict[r].gene_association(organism=asgene_organism)
                # except: pass

    def read_tpx(self, filename, dna_fine_posi=False, shift=None, seq=False):
        """Read txp file to load all interactions. """

        with open(filename) as f:
            for line in f:
                # print(line)
                line = line.strip()
                # skip the comment line
                if line == "" or line.startswith("#"): continue

                l = line.split()
                # Load binding site
                if len(l) == 12:
                    l.insert(8, "_")
                if len(l) == 13:
                    if "\tchrM:" in line: continue # skip chromosome Mitocondria
                    #
                    # if len(line) < 10:
                    #     #print(line)
                    #     continue # skip the unimportant lines in txp
                    #

                    # Format of each line in txp
                    #     [0] Sequence-ID
                    #     [1] TFO start
                    #     [2] TFO end
                    #     [3] Duplex-ID
                    #     [4] TTS start
                    #     [5] TTS end
                    #     [6] Score
                    #     [7] Error-rate
                    #     [8] Errors
                    #     [9] Motif
                    #     [10] Strand
                    #     [11] Orientation
                    #     [12] Guanine-rate

                    # RNA binding site
                    if not self.name: self.name = l[0]

                    if shift:
                        rna_start, rna_end = int(l[1])+shift, int(l[2])+shift
                    else:
                        rna_start, rna_end = int(l[1]), int(l[2])

                    if rna_start > rna_end: rna_start, rna_end =  rna_end, rna_start

                    rna = BindingSite(chrom=l[0], initial=rna_start, final=rna_end, score=l[6],
                                      errors_bp=l[8], motif=l[9], orientation=l[11],
                                      guanine_rate=l[12])
                    # print(l)
                    # DNA binding site
                    if ":" in l[3]:
                        rg = l[3].split(":")[1].split("-")
                        if dna_fine_posi:
                            dna_start = int(rg[0]) + int(l[4])
                            dna_end = int(rg[0]) + int(l[5])
                            dna = GenomicRegion(chrom=l[3].split(":")[0], initial=dna_start, final=dna_end,
                                                name=l[3], orientation=l[10],
                                                data=[l[6], l[9], l[11]])  # score, motif, orientation

                        else:
                            # try:
                            dna = GenomicRegion(chrom=l[3].split(":")[0], initial=int(rg[0]), final=int(rg[1]),
                                                name=l[3], orientation=l[10],
                                                data=[l[6], l[9], l[11]])

                    else:
                        # rg = l[3].split("-")
                        # print(rg)
                        dna = GenomicRegion(chrom=l[3], initial=int(l[4]), final=int(l[5]),
                                            name=l[3], orientation=l[10],
                                            data=[l[6], l[9], l[11]])
                        # try: rg.remove("")
                    # except: pass


                        # except:
                        #     print(l)
                    if seq:
                        cont_seq = 4
                        binding = []
                        rd = [l[6],l[7],l[8],l[12]]

                    else:
                        self.add(RNADNABinding(rna=rna, dna=dna, score=l[6], err_rate=l[7], err=l[8],
                                               guan_rate=l[12]))

                elif len(l) < 10 and seq:
                    # print(l)
                    # print(cont_seq)
                    if "TFO: " in line:
                        b = line.replace("TFO: ", "")
                    elif "TTS: " in line:
                        b = line.replace("TTS: ", "")
                    elif "|" in line:
                        b = "    " + line
                    else:
                        b = line

                    binding.append(b)
                    if cont_seq > 1:
                        # print(line)
                        cont_seq -= 1
                    else:
                        # self.sequences[-1].match = binding
                        # print(binding)
                        self.add(RNADNABinding(rna=rna, dna=dna, score=rd[0], err_rate=rd[1], err=rd[2],
                                               guan_rate=rd[3], match=binding))


    def map_promoter_name(self, promoters):
        """Give each DNA region the corresponding name from the given promoter"""
        self.sort_dbs()
        if not promoters.sorted: promoters.sort()
        con_p = iter(promoters)
        p = con_p.next()

        for rd in self:
            if p.overlap(rd.dna):
                rd.dna.name = p.name
            elif p < rd.dna:
                try: p = con_p.next()
                except: break

    def write_txp(self, filename):
        """Write RNADNABindingSet into the file"""
        d = os.path.dirname(filename)
        if d:
            try: os.stat(d)
            except: os.mkdir(d)
        with open(filename, "w") as f:
            print("# RNA-ID\tRBS-start\tRBS-end\tDNA-ID\tDBS-start\tDBS-end\tScore\tError-rate\tErrors\
                   \tMotif\tStrand\tOrientation\tGuanine-rate", file=f)
            for rd in self:
                print(str(rd), file=f)

    def write_bed(self, filename, dbd_tag=True, remove_duplicates=False, convert_dict=None, associated=False):
        """Write BED file for all the DNA Binding sites
        filename: define the output filename
        remove_duplicates: remove all exact duplicates
        convert_dict: given a dictionary to change the region name
        """
        dbss = self.get_dbs(dbd_tag=dbd_tag)
        if remove_duplicates:
            dbss.remove_duplicates()
        if convert_dict:
            dbss = dbss.change_name_by_dict(convert_dict=convert_dict)
        if associated:
            dbss.add_associated_gene_data(organism=associated)
        dbss.write(filename)

    def get_overlapping_regions(self, regionset):
        """Return a GenomicRegionSet which overlapping the given regions"""
        dbss = self.get_dbs(dbd_tag=True, sort=True)
        overlaps = dbss.intersect(regionset, mode=OverlapType.ORIGINAL)
        return overlaps

    def count_dbs_on_dbd(self, rna_len):
        """Return the frequency list of the appearance of DBS on RNA profile"""
        count = [0]*rna_len

        for rd in self.sequences:
            for i in range(rd.rna.initial, rd.dna.final):
                count[i] += 1

        return count

    def remove_duplicates(self):
        """Remove the duplicate RNA-DNA interactions and remain the unique ones. (No return)"""
        if self.sorted_dna == False: self.sort_dbs()
        
        for i in range(len(self.sequences) - 1):
            loop = True
            while loop:
                try:
                    if self.sequences[i] == self.sequences[i+1]:
                        del self.sequences[i+1]
                        loop = True
                    else:
                        loop = False
                except:
                    loop = False
                    continue

    def remove_duplicates_by_dbs(self):
        """Remove the duplicate RNA-DNA interactions and remain the unique ones. (No return)"""
        if self.sorted_dna == False: self.sort_dbs()
        
        for i in range(len(self.sequences) - 1):
            loop = True
            while loop:
                try:
                    if self.sequences[i].dna.toString() == self.sequences[i+1].dna.toString():
                        del self.sequences[i+1]
                        loop = True
                    else:
                        loop = False
                except:
                    loop = False
                    continue

    def generate_jaspar_matrix(self, genome_path, rbss=None):
        
        nucl = {"A":0 , "C":1 , "G":2 , "T":3 ,
                "a":0 , "c":1 , "g":2 , "t":3 }
        genome = pysam.Fastafile(genome_path)
        # A dict: RBS as key, and matrix as its value
        self.pwm_dict = OrderedDict()
        #print("merge_rbs")

        if not rbss:
            # Merge RBS
            rna_merged = self.get_rbs()
            rna_merged.merge()
        else:
            rna_merged = rbss

        for r in rna_merged:
            # Two same size matrix: P & A
            self.pwm_dict[r] = [ numpy.zeros((4, len(r))), numpy.zeros((4, len(r))) ]

        rbsm = iter(rna_merged)
        try: r = rbsm.next()
        except: return
                
        if self.sorted_rna: pass
        else: self.sort_rbs()

        con = iter(self)
        try: rd = con.next()
        except: return

        con_loop = True
        while con_loop:
            #print(".", end="")
            if r.overlap(rd.rna):
                seq = genome.fetch(rd.dna.chrom, max(0, rd.dna.initial), rd.dna.final)
                if rd.orient == "A": 
                    pa = 1
                    seq = seq[::-1]
                else: 
                    pa = 0
                print(seq)
                ind = rd.rna.initial - r.initial
                for i, a in enumerate(seq):
                    self.pwm_dict[r][pa][ nucl[a], ind + i ] += 1

                try: rd = con.next()
                except: 
                    try:
                        r = rbsm.next()
                    except:
                        con_loop = False
            elif rd.rna < r:
                try: rd = con.next()
                except: 
                    try:
                        r = rbsm.next()
                    except: 
                        con_loop = False
            elif rd.rna > r:
                try:
                    r = rbsm.next()
                except: 
                    try: rd = con.next()
                    except: con_loop = False

    def overlap_rbss(self, rbss):
        z = RNADNABindingSet(self.name)
        for rd in self.sequences:
            for rbs in rbss:
                if rd.rna.overlap(rbs):
                    z.add(rd)
        return z

    def motif_statistics(self):
        self.motifs = {"Mix_Antiparallel": {"G": 0, "T": 0},
                       "Mix_Parallel": {"G": 0, "T": 0},
                       "Purine_Antiparallel": {"A": 0, "G": 0},
                       "Pyrimidine_Parallel": {"C": 0, "T": 0}}
        if len(self) > 0:
            for s in self:
                m = s.motif_statistics()
                for mode in m:
                    for com in m[mode]:
                        self.motifs[mode][com] += m[mode][com]
        # print(self.motifs)

    def uniq_motif_statistics(self, rnalen):
        self.uniq_motifs = {"MA_G": [0] * rnalen,
                            "MA_T": [0] * rnalen,
                            "MP_G": [0] * rnalen,
                            "MP_T": [0] * rnalen,
                            "RA_A": [0] * rnalen,
                            "RA_G": [0] * rnalen,
                            "YP_C": [0] * rnalen,
                            "YP_T": [0] * rnalen}
        if len(self) > 0:
            for rd in self:
                if rd.strand == "+":
                    rna = rd.match[0].split()[1]
                    linking = rd.match[1].strip()
                elif rd.strand == "-":
                    rna = rd.match[3].split()[1]
                    linking = rd.match[2].strip()
                for i, l in enumerate(linking):
                    if l == "|":
                        self.uniq_motifs[rd.motif+rd.orient+"_"+rna[i].upper()][rd.rna.initial+i] += 1

    def rna_track(self, rnalen):
        self.rna_track = [0] * rnalen
        for rd in self:
            for i in range(rd.rna.initial, rd.rna.final):
                self.rna_track[i] += 1

<<<<<<< HEAD
    def switch_strand(tpx, name="lncRNA"):
        num_YM, num_MY, num_RM, num_MR = 0, 0, 0, 0
        s_PA_pos, s_PA_neg, s_AP_pos, s_AP_neg = 0, 0, 0, 0
        new_tpx = RNADNABindingSet("combine_motif")
        for num_of_rbs in range(len(tpx.sequences) - 2):
            next_of_rbs = num_of_rbs + 1
            cur_rbs = tpx.sequences[num_of_rbs]
            next_rbs = tpx.sequences[next_of_rbs]
            while cur_rbs.rna.distance(next_rbs.rna) < 20 and next_of_rbs < len(tpx.sequences) - 2:
                # different RNA binding motif and same parallel
                if cur_rbs.rna.motif != next_rbs.rna.motif or cur_rbs.rna.orientation != next_rbs.rna.orientation:
=======
    def get_RNA_DNA_counts(self, DNA_regions, filename):
        """Return a list of the number of binding sites between RNA (row) and DNAs (column)."""

        dbss = self.get_dbs()
        cov = DNA_regions.counts_per_region(regionset=dbss)

        with open(filename, "w") as f:
            print("\t".join([x.toString(underline=True) for x in DNA_regions]), file=f)
            print("\t".join([str(x) for x in cov]), file=f)

    def distance_distribution(self):
        dis_count = {"in_trans": 0, "in_cis": 0, "local": 0}
        # chr_1_954955_955150__REV
        for rd in self:
            if rd.rna.chrom.startswith("chr_"):
                if rd.rna.chrom.split("_")[3] == "FWD":
                    strand = "+"
                else:
                    strand = "-"
                r = GenomicRegion(chrom="chr" + rd.rna.chrom.split("_")[1],
                                  initial=int(rd.rna.chrom.split("_")[2])+rd.rna.initial,
                                  final=int(rd.rna.chrom.split("_")[3])+rd.rna.final,
                                  orientation=strand)
                d = r.distance(rd.dna)
                if not d: dis_count["in_trans"] += 1
                elif d > 10000: dis_count["in_cis"] += 1
                else: dis_count["local"] += 1
        return dis_count

    def switch_strand(self):
        name = self.name
        C_YM,C_MY,C_RM,C_MR = 0,0,0,0
        SR_MM,SR_YM,SR_RM,SR_MY,SR_MR,SR_YR,SR_RY = 0,0,0,0,0,0,0
        SD_PA_pos,SD_PA_neg,SD_AP_pos,SD_AP_neg = 0,0,0,0
        for num_of_rbs in range(len(self.sequences) - 2):
            next_of_rbs = num_of_rbs + 1
            cur_rbs = self.sequences[num_of_rbs]
            next_rbs = self.sequences[next_of_rbs]
            while cur_rbs.rna.distance(next_rbs.rna) < 20 and next_of_rbs < len(self.sequences) - 2:
                #different RNA binding motif and same parallel
                if cur_rbs.rna.motif != next_rbs.rna.motif or cur_rbs.rna.orientation != next_rbs.rna.orientation:
                    #print "yes1"
>>>>>>> 6010e89b
                    # no RNA overlap
                    if cur_rbs.rna.distance(next_rbs.rna) > 0:
                        # DNA gap smaller than 10bp and no overlap
                        if (cur_rbs.dna.distance(next_rbs.dna) <= 20) and (cur_rbs.dna.chrom == next_rbs.dna.chrom):
<<<<<<< HEAD
                            # same strand on the DNA
                            if cur_rbs.dna.orientation == next_rbs.dna.orientation:
                                # combine motif - Parallel
                                if cur_rbs.rna.orientation == next_rbs.rna.orientation and next_rbs.rna.orientation == "P":
                                    # pos strand
                                    new_rbs = merge_rbs(cur_rbs, next_rbs)
                                    new_tpx.add(new_rbs)
                                    if cur_rbs.dna.orientation == "+":
                                        if cur_rbs.dna.final < next_rbs.dna.initial:
                                            if cur_rbs.rna.motif == "Y":
                                                num_YM += 1
                                            else:
                                                num_MY += 1
                                    # neg strand
                                    if cur_rbs.dna.orientation == "-":
                                        if next_rbs.dna.final < cur_rbs.dna.initial:
                                            if cur_rbs.rna.motif == "Y":
                                                num_YM += 1
                                            else:
                                                num_MY += 1

                                # combine motif - Anti-parallel
                                if cur_rbs.rna.orientation == next_rbs.rna.orientation and next_rbs.rna.orientation == "A":
                                    # pos strand
                                    if cur_rbs.dna.orientation == "+":
                                        if next_rbs.dna.final < cur_rbs.dna.initial:
                                            if cur_rbs.rna.motif == "M":
                                                num_MR += 1
                                            else:
                                                num_RM += 1
                                    # neg strand
                                    if cur_rbs.dna.orientation == "-":
                                        if cur_rbs.dna.final < next_rbs.dna.initial:
                                            if cur_rbs.rna.motif == "M":
                                                num_MR += 1
                                            else:
                                                num_RM += 1


                            # strand switch - different RNA orientation -different DNA strand
                            else:
                                if cur_rbs.rna.orientation != next_rbs.rna.orientation:
                                    # first rna ori == "P"
                                    if cur_rbs.rna.orientation == "P":
                                        if cur_rbs.dna.orientation == "+" and cur_rbs.dna.final < next_rbs.dna.initial:
                                            s_PA_pos += 1
                                        elif cur_rbs.dna.orientation == "-" and next_rbs.dna.final < cur_rbs.dna.initial:
                                            s_PA_neg += 1

                                    # first rna ori == "A"
                                    else:
                                        if cur_rbs.dna.orientation == "+" and next_rbs.dna.final < cur_rbs.dna.initial:
                                            s_AP_pos += 1
                                        elif cur_rbs.dna.orientation == "-" and cur_rbs.dna.final < next_rbs.dna.initial:
                                            s_AP_neg += 1

                next_of_rbs += 1
                next_rbs = tpx.sequences[next_of_rbs]

        # print ("------  "+name + "\t\t[Done]  ---------------------------------")
        print([name, num_YM, num_MY, num_RM, num_MR], [s_PA_pos, s_PA_neg, s_AP_pos, s_AP_neg])
        return [num_YM, num_MY, num_RM, num_MR, s_PA_pos, s_PA_neg, s_AP_pos, s_AP_neg], new_tpx
=======
                            #same strand on the DNA
                            if cur_rbs.dna.orientation == next_rbs.dna.orientation: 
                            #print "yes2"
                                #combine motif - Parallel
                                if cur_rbs.rna.orientation==next_rbs.rna.orientation and next_rbs.rna.orientation=="P":
                                    #pos strand
                                    if cur_rbs.dna.orientation == "+":
                                        if cur_rbs.dna.final < next_rbs.dna.initial:
                                            if cur_rbs.rna.motif == "Y":C_YM += 1
                                            else: C_MY += 1
                                    #neg strand
                                    if cur_rbs.dna.orientation == "-":
                                        if next_rbs.dna.final < cur_rbs.dna.initial:
                                            if cur_rbs.rna.motif == "Y":C_YM += 1
                                            else: C_MY += 1
                            
                                #combine motif - Anti-parallel
                                if cur_rbs.rna.orientation==next_rbs.rna.orientation and next_rbs.rna.orientation=="A":
                                    #pos strand
                                    if cur_rbs.dna.orientation == "+":
                                        if next_rbs.dna.final < cur_rbs.dna.initial:
                                            if cur_rbs.rna.motif == "M":C_MR += 1
                                            else: C_RM += 1
                                    #neg strand
                                    if cur_rbs.dna.orientation == "-":
                                        if cur_rbs.dna.final < next_rbs.dna.initial:
                                            if cur_rbs.rna.motif == "M":C_MR += 1
                                            else: C_RM += 1
                                            
                                #combine motif - different orientation - same DNA strand
                                elif cur_rbs.rna.orientation!=next_rbs.rna.orientation:
                                    # RNA gap larger than 
                                    if cur_rbs.rna.distance(next_rbs.rna) > cur_rbs.dna.distance(next_rbs.dna)+len(next_rbs.dna):
                                        
                                        if cur_rbs.rna.motif == "M" and next_rbs.rna.motif == "M":
                                            SR_MM += 1
                                        elif cur_rbs.rna.motif == "M" and next_rbs.rna.motif == "Y":
                                            SR_MY += 1
                                        elif cur_rbs.rna.motif == "M" and next_rbs.rna.motif == "R":
                                            SR_MR += 1
                                        elif cur_rbs.rna.motif == "Y" and next_rbs.rna.motif == "M":
                                            SR_YM += 1
                                        elif cur_rbs.rna.motif == "Y" and next_rbs.rna.motif == "R":
                                            SR_YR += 1
                                        elif cur_rbs.rna.motif == "R" and next_rbs.rna.motif == "M":
                                            SR_RM += 1
                                        elif cur_rbs.rna.motif == "R" and next_rbs.rna.motif == "Y":
                                            SR_RY += 1
                                            
                            # strand switch - different RNA orientation -different DNA strand
                            if cur_rbs.dna.orientation != next_rbs.dna.orientation:
                                if cur_rbs.rna.orientation!=next_rbs.rna.orientation:
                                    #first rna ori == "P"
                                    if cur_rbs.rna.orientation == "P":
                                        if cur_rbs.dna.orientation == "+" and cur_rbs.dna.final < next_rbs.dna.initial:
                                            SD_PA_pos += 1
                                        elif cur_rbs.dna.orientation == "-" and next_rbs.dna.final < cur_rbs.dna.initial:
                                            SD_PA_neg += 1
                            
                                    # first rna ori == "A"
                                    if cur_rbs.rna.orientation == "A":
                                        if cur_rbs.dna.orientation == "+" and next_rbs.dna.final < cur_rbs.dna.initial:
                                            SD_AP_pos += 1
                                        elif cur_rbs.dna.orientation == "-" and cur_rbs.dna.final < next_rbs.dna.initial:
                                            SD_AP_neg += 1
                                                  
                next_of_rbs += 1
                next_rbs = self.sequences[next_of_rbs]

        print ([name,C_YM,C_MY,C_RM,C_MR,SR_MM,SR_YM,SR_RM,SR_MY,SR_MR,SR_YR,SR_RY,SD_PA_pos,SD_PA_neg,SD_AP_pos,SD_AP_neg])
        return [C_YM,C_MY,C_RM,C_MR,SR_MM,SR_YM,SR_RM,SR_MY,SR_MR,SR_YR,SR_RY,SD_PA_pos,SD_PA_neg,SD_AP_pos,SD_AP_neg]

    # def print_CM_bed(rbs1,rbs2,filename):
    #     if rbs1.dna.initial
    #     print()
    # def print_SS_bed(rbs1,rbs2,filename):
    #     
>>>>>>> 6010e89b
<|MERGE_RESOLUTION|>--- conflicted
+++ resolved
@@ -825,19 +825,6 @@
             for i in range(rd.rna.initial, rd.rna.final):
                 self.rna_track[i] += 1
 
-<<<<<<< HEAD
-    def switch_strand(tpx, name="lncRNA"):
-        num_YM, num_MY, num_RM, num_MR = 0, 0, 0, 0
-        s_PA_pos, s_PA_neg, s_AP_pos, s_AP_neg = 0, 0, 0, 0
-        new_tpx = RNADNABindingSet("combine_motif")
-        for num_of_rbs in range(len(tpx.sequences) - 2):
-            next_of_rbs = num_of_rbs + 1
-            cur_rbs = tpx.sequences[num_of_rbs]
-            next_rbs = tpx.sequences[next_of_rbs]
-            while cur_rbs.rna.distance(next_rbs.rna) < 20 and next_of_rbs < len(tpx.sequences) - 2:
-                # different RNA binding motif and same parallel
-                if cur_rbs.rna.motif != next_rbs.rna.motif or cur_rbs.rna.orientation != next_rbs.rna.orientation:
-=======
     def get_RNA_DNA_counts(self, DNA_regions, filename):
         """Return a list of the number of binding sites between RNA (row) and DNAs (column)."""
 
@@ -866,164 +853,3 @@
                 elif d > 10000: dis_count["in_cis"] += 1
                 else: dis_count["local"] += 1
         return dis_count
-
-    def switch_strand(self):
-        name = self.name
-        C_YM,C_MY,C_RM,C_MR = 0,0,0,0
-        SR_MM,SR_YM,SR_RM,SR_MY,SR_MR,SR_YR,SR_RY = 0,0,0,0,0,0,0
-        SD_PA_pos,SD_PA_neg,SD_AP_pos,SD_AP_neg = 0,0,0,0
-        for num_of_rbs in range(len(self.sequences) - 2):
-            next_of_rbs = num_of_rbs + 1
-            cur_rbs = self.sequences[num_of_rbs]
-            next_rbs = self.sequences[next_of_rbs]
-            while cur_rbs.rna.distance(next_rbs.rna) < 20 and next_of_rbs < len(self.sequences) - 2:
-                #different RNA binding motif and same parallel
-                if cur_rbs.rna.motif != next_rbs.rna.motif or cur_rbs.rna.orientation != next_rbs.rna.orientation:
-                    #print "yes1"
->>>>>>> 6010e89b
-                    # no RNA overlap
-                    if cur_rbs.rna.distance(next_rbs.rna) > 0:
-                        # DNA gap smaller than 10bp and no overlap
-                        if (cur_rbs.dna.distance(next_rbs.dna) <= 20) and (cur_rbs.dna.chrom == next_rbs.dna.chrom):
-<<<<<<< HEAD
-                            # same strand on the DNA
-                            if cur_rbs.dna.orientation == next_rbs.dna.orientation:
-                                # combine motif - Parallel
-                                if cur_rbs.rna.orientation == next_rbs.rna.orientation and next_rbs.rna.orientation == "P":
-                                    # pos strand
-                                    new_rbs = merge_rbs(cur_rbs, next_rbs)
-                                    new_tpx.add(new_rbs)
-                                    if cur_rbs.dna.orientation == "+":
-                                        if cur_rbs.dna.final < next_rbs.dna.initial:
-                                            if cur_rbs.rna.motif == "Y":
-                                                num_YM += 1
-                                            else:
-                                                num_MY += 1
-                                    # neg strand
-                                    if cur_rbs.dna.orientation == "-":
-                                        if next_rbs.dna.final < cur_rbs.dna.initial:
-                                            if cur_rbs.rna.motif == "Y":
-                                                num_YM += 1
-                                            else:
-                                                num_MY += 1
-
-                                # combine motif - Anti-parallel
-                                if cur_rbs.rna.orientation == next_rbs.rna.orientation and next_rbs.rna.orientation == "A":
-                                    # pos strand
-                                    if cur_rbs.dna.orientation == "+":
-                                        if next_rbs.dna.final < cur_rbs.dna.initial:
-                                            if cur_rbs.rna.motif == "M":
-                                                num_MR += 1
-                                            else:
-                                                num_RM += 1
-                                    # neg strand
-                                    if cur_rbs.dna.orientation == "-":
-                                        if cur_rbs.dna.final < next_rbs.dna.initial:
-                                            if cur_rbs.rna.motif == "M":
-                                                num_MR += 1
-                                            else:
-                                                num_RM += 1
-
-
-                            # strand switch - different RNA orientation -different DNA strand
-                            else:
-                                if cur_rbs.rna.orientation != next_rbs.rna.orientation:
-                                    # first rna ori == "P"
-                                    if cur_rbs.rna.orientation == "P":
-                                        if cur_rbs.dna.orientation == "+" and cur_rbs.dna.final < next_rbs.dna.initial:
-                                            s_PA_pos += 1
-                                        elif cur_rbs.dna.orientation == "-" and next_rbs.dna.final < cur_rbs.dna.initial:
-                                            s_PA_neg += 1
-
-                                    # first rna ori == "A"
-                                    else:
-                                        if cur_rbs.dna.orientation == "+" and next_rbs.dna.final < cur_rbs.dna.initial:
-                                            s_AP_pos += 1
-                                        elif cur_rbs.dna.orientation == "-" and cur_rbs.dna.final < next_rbs.dna.initial:
-                                            s_AP_neg += 1
-
-                next_of_rbs += 1
-                next_rbs = tpx.sequences[next_of_rbs]
-
-        # print ("------  "+name + "\t\t[Done]  ---------------------------------")
-        print([name, num_YM, num_MY, num_RM, num_MR], [s_PA_pos, s_PA_neg, s_AP_pos, s_AP_neg])
-        return [num_YM, num_MY, num_RM, num_MR, s_PA_pos, s_PA_neg, s_AP_pos, s_AP_neg], new_tpx
-=======
-                            #same strand on the DNA
-                            if cur_rbs.dna.orientation == next_rbs.dna.orientation: 
-                            #print "yes2"
-                                #combine motif - Parallel
-                                if cur_rbs.rna.orientation==next_rbs.rna.orientation and next_rbs.rna.orientation=="P":
-                                    #pos strand
-                                    if cur_rbs.dna.orientation == "+":
-                                        if cur_rbs.dna.final < next_rbs.dna.initial:
-                                            if cur_rbs.rna.motif == "Y":C_YM += 1
-                                            else: C_MY += 1
-                                    #neg strand
-                                    if cur_rbs.dna.orientation == "-":
-                                        if next_rbs.dna.final < cur_rbs.dna.initial:
-                                            if cur_rbs.rna.motif == "Y":C_YM += 1
-                                            else: C_MY += 1
-                            
-                                #combine motif - Anti-parallel
-                                if cur_rbs.rna.orientation==next_rbs.rna.orientation and next_rbs.rna.orientation=="A":
-                                    #pos strand
-                                    if cur_rbs.dna.orientation == "+":
-                                        if next_rbs.dna.final < cur_rbs.dna.initial:
-                                            if cur_rbs.rna.motif == "M":C_MR += 1
-                                            else: C_RM += 1
-                                    #neg strand
-                                    if cur_rbs.dna.orientation == "-":
-                                        if cur_rbs.dna.final < next_rbs.dna.initial:
-                                            if cur_rbs.rna.motif == "M":C_MR += 1
-                                            else: C_RM += 1
-                                            
-                                #combine motif - different orientation - same DNA strand
-                                elif cur_rbs.rna.orientation!=next_rbs.rna.orientation:
-                                    # RNA gap larger than 
-                                    if cur_rbs.rna.distance(next_rbs.rna) > cur_rbs.dna.distance(next_rbs.dna)+len(next_rbs.dna):
-                                        
-                                        if cur_rbs.rna.motif == "M" and next_rbs.rna.motif == "M":
-                                            SR_MM += 1
-                                        elif cur_rbs.rna.motif == "M" and next_rbs.rna.motif == "Y":
-                                            SR_MY += 1
-                                        elif cur_rbs.rna.motif == "M" and next_rbs.rna.motif == "R":
-                                            SR_MR += 1
-                                        elif cur_rbs.rna.motif == "Y" and next_rbs.rna.motif == "M":
-                                            SR_YM += 1
-                                        elif cur_rbs.rna.motif == "Y" and next_rbs.rna.motif == "R":
-                                            SR_YR += 1
-                                        elif cur_rbs.rna.motif == "R" and next_rbs.rna.motif == "M":
-                                            SR_RM += 1
-                                        elif cur_rbs.rna.motif == "R" and next_rbs.rna.motif == "Y":
-                                            SR_RY += 1
-                                            
-                            # strand switch - different RNA orientation -different DNA strand
-                            if cur_rbs.dna.orientation != next_rbs.dna.orientation:
-                                if cur_rbs.rna.orientation!=next_rbs.rna.orientation:
-                                    #first rna ori == "P"
-                                    if cur_rbs.rna.orientation == "P":
-                                        if cur_rbs.dna.orientation == "+" and cur_rbs.dna.final < next_rbs.dna.initial:
-                                            SD_PA_pos += 1
-                                        elif cur_rbs.dna.orientation == "-" and next_rbs.dna.final < cur_rbs.dna.initial:
-                                            SD_PA_neg += 1
-                            
-                                    # first rna ori == "A"
-                                    if cur_rbs.rna.orientation == "A":
-                                        if cur_rbs.dna.orientation == "+" and next_rbs.dna.final < cur_rbs.dna.initial:
-                                            SD_AP_pos += 1
-                                        elif cur_rbs.dna.orientation == "-" and cur_rbs.dna.final < next_rbs.dna.initial:
-                                            SD_AP_neg += 1
-                                                  
-                next_of_rbs += 1
-                next_rbs = self.sequences[next_of_rbs]
-
-        print ([name,C_YM,C_MY,C_RM,C_MR,SR_MM,SR_YM,SR_RM,SR_MY,SR_MR,SR_YR,SR_RY,SD_PA_pos,SD_PA_neg,SD_AP_pos,SD_AP_neg])
-        return [C_YM,C_MY,C_RM,C_MR,SR_MM,SR_YM,SR_RM,SR_MY,SR_MR,SR_YR,SR_RY,SD_PA_pos,SD_PA_neg,SD_AP_pos,SD_AP_neg]
-
-    # def print_CM_bed(rbs1,rbs2,filename):
-    #     if rbs1.dna.initial
-    #     print()
-    # def print_SS_bed(rbs1,rbs2,filename):
-    #     
->>>>>>> 6010e89b
